--- conflicted
+++ resolved
@@ -11,29 +11,19 @@
 
 The following options are available:
 
-<<<<<<< HEAD
 - `-h` or `--help` prints help and then exits.
 
 - `-a` or `--all` prints all of possible definitions of the specified names.
 
 - `-f` or `--no-functions` suppresses function and builtin lookup.
 
-- `-t` or `--type` prints `keyword`, `function`, `builtin`, or `file` if `NAME` is a shell reserved word, function, builtin, or disk file, respectively.
+- `-t` or `--type` prints `function`, `builtin`, or `file` if `NAME` is a shell function, builtin, or disk file, respectively.
 
-- `-p` or `--path` returns the name of the disk file that would be executed, or nothing if 'type  -t  name' would not return 'file'.
+- `-p` or `--path` returns the name of the disk file that would be executed, or nothing if `type  -t  name` would not return `file`.
 
-- `-P` or `--force-path` returns the name of the disk file that would be executed, or nothing no file with the specified name could be found in the `$PATH`.
+- `-P` or `--force-path` returns the name of the disk file that would be executed, or nothing if no file with the specified name could be found in the <tt>$PATH</tt>.
 
-`type` sets the exit status to 0 if the specified command was found, and 1 if it could not be found.
-=======
-- \c -h or \c --help prints help and then exits.
-- \c -a or \c --all prints all of possible definitions of the specified names.
-- \c -f or \c --no-functions suppresses function and builtin lookup.
-- \c -t or \c --type prints <tt>function</tt>, <tt>builtin</tt>, or <tt>file</tt> if \c NAME is a shell function, builtin, or disk file, respectively.
-- \c -p or \c --path returns the name of the disk file that would be executed, or nothing if 'type  -t  name' would not return 'file'.
-- \c -P or \c --force-path returns the name of the disk file that would be executed, or nothing if no file with the specified name could be found in the <tt>$PATH</tt>.
-- \c -q or \c --quiet suppresses all output; this is useful when testing the exit status.
->>>>>>> 9bcd4a68
+- `-q` or `--quiet` suppresses all output; this is useful when testing the exit status.
 
 
 \subsection type-example Example
