--- conflicted
+++ resolved
@@ -1205,13 +1205,7 @@
 	return is_ok;
 }
 
-<<<<<<< HEAD
-static int expand_variables2( parser_t &parser, const wcstring &in, std::vector<wcstring> &outputs, int last_idx )
-{
-    wcstring_adapter adapter(in, outputs);
-    return expand_variables(parser, adapter.str, &adapter.lst, last_idx);
-=======
-static int expand_variables2( wchar_t * in, std::vector<completion_t> &out, int last_idx )
+static int expand_variables2( parser_t &parser, wchar_t * in, std::vector<completion_t> &out, int last_idx )
 {
 	wchar_t c;
 	wchar_t prev_char=0;
@@ -1280,7 +1274,7 @@
 
 			if( var_len == 0 )
 			{
-				expand_variable_error( in, stop_pos-1, -1 );				
+				expand_variable_error( parser_t::principal_parser(), in, stop_pos-1, -1 );				
 				
 				is_ok = 0;
 				break;
@@ -1302,7 +1296,7 @@
 					
 					if( parse_slice( &in[stop_pos], &slice_end, var_idx_list ) )
 					{
-						error( SYNTAX_ERROR,
+						parser_t::principal_parser().error( SYNTAX_ERROR,
 							   -1,
 							   L"Invalid index value" );						
 						is_ok = 0;
@@ -1331,7 +1325,7 @@
 							*/
 							if( tmp < 1 || tmp > al_get_count( &var_item_list ) )
 							{
-								error( SYNTAX_ERROR,
+								parser_t::principal_parser().error( SYNTAX_ERROR,
 									   -1,
 									   ARRAY_BOUNDS_ERR );
 								is_ok=0;
@@ -1377,7 +1371,7 @@
 							free( next );
 						}
 						sb_append( &res, &in[stop_pos] );
-						is_ok &= expand_variables2( (wchar_t *)res.buff, out, i );
+						is_ok &= expand_variables2( parser_t::principal_parser(), (wchar_t *)res.buff, out, i );
 					}
 					else
 					{
@@ -1418,7 +1412,7 @@
 										wcscat( new_in, next );
 										wcscat( new_in, &in[stop_pos] );
 										
-										is_ok &= expand_variables2( new_in, out, i );
+										is_ok &= expand_variables2( parser_t::principal_parser(), new_in, out, i );
 									}
 								}
 								free( next );
@@ -1457,7 +1451,7 @@
 					sb_append( &res, in );
 					sb_append( &res, &in[stop_pos] );
 
-					is_ok &= expand_variables2( (wchar_t *)res.buff, out, i );
+					is_ok &= expand_variables2( parser_t::principal_parser(), (wchar_t *)res.buff, out, i );
 					free(in);
 					return is_ok;
 				}
@@ -1481,17 +1475,12 @@
 	}
 
 	return is_ok;
->>>>>>> 062e4231
 }
 
 /**
    Perform bracket expansion
 */
-<<<<<<< HEAD
-static int expand_brackets( parser_t &parser, wchar_t *in, int flags, array_list_t *out )
-=======
-static int expand_brackets( wchar_t *in, int flags, std::vector<completion_t> &out )
->>>>>>> 062e4231
+static int expand_brackets(parser_t &parser, wchar_t *in, int flags, std::vector<completion_t> &out )
 {
 	wchar_t *pos;
 	int syntax_error=0;
@@ -1625,12 +1614,8 @@
 	return 1;
 }
 
-<<<<<<< HEAD
-static int expand_brackets2( parser_t &parser, const wcstring &in, int flags, std::vector<wcstring> outputs )
-=======
 /*
-static int expand_brackets2( const wcstring &in, int flags, std::vector<wcstring> &outputs )
->>>>>>> 062e4231
+static int expand_brackets2( parser_t &parser, const wcstring &in, int flags, std::vector<wcstring> &outputs )
 {
     wcstring_adapter adapter(in, outputs);
     return expand_brackets(parser, adapter.str, flags, &adapter.lst);
@@ -1789,11 +1774,7 @@
 /**
  Perform cmdsubst expansion
  */
-<<<<<<< HEAD
-static int expand_cmdsubst2( parser_t &parser, const wcstring &input, std::vector<wcstring> &outList )
-=======
-static int expand_cmdsubst2( const wcstring &input, std::vector<completion_t> &outList )
->>>>>>> 062e4231
+static int expand_cmdsubst2( parser_t &parser, const wcstring &input, std::vector<completion_t> &outList )
 {
 	wchar_t *paran_begin=0, *paran_end=0;
 	int len1;
@@ -1883,13 +1864,8 @@
      substitutions. The result of this recursive call using the tail
      of the string is inserted into the tail_expand array list
      */
-<<<<<<< HEAD
-    std::vector<wcstring> tail_expand;
+    std::vector<completion_t> tail_expand;
 	expand_cmdsubst2( parser, tail_begin, tail_expand );
-=======
-    std::vector<completion_t> tail_expand;
-	expand_cmdsubst2( tail_begin, tail_expand );
->>>>>>> 062e4231
     
 	/*
      Combine the result of the current command substitution with the
@@ -2084,14 +2060,9 @@
 
 int expand_string2( const wcstring &input, std::vector<completion_t> &output, int flags )
 {
-<<<<<<< HEAD
     parser_t &parser = parser_t::principal_parser();
-    std::vector<wcstring> list1, list2;
-	std::vector<wcstring> *in, *out;
-=======
-    	std::vector<completion_t> list1, list2;
+   	std::vector<completion_t> list1, list2;
 	std::vector<completion_t> *in, *out;
->>>>>>> 062e4231
     
 	size_t i;
 	int cmdsubst_ok = 1;
@@ -2158,11 +2129,7 @@
 			}
 			else
 			{
-<<<<<<< HEAD
-				if(!expand_variables2( parser, next, *out, next.size() - 1 ))
-=======
-				if(!expand_variables2( wcsdup(next.c_str()), *out, next.size() - 1 ))
->>>>>>> 062e4231
+				if(!expand_variables2( parser, wcsdup(next.c_str()), *out, next.size() - 1 ))
 				{
 					return EXPAND_ERROR;
 				}
@@ -2178,11 +2145,7 @@
 		{
             wcstring next = in->at(i).completion;
             
-<<<<<<< HEAD
-			if( !expand_brackets2( parser, next, flags, *out ))
-=======
-			if( !expand_brackets( wcsdup(next.c_str()), flags, *out ))
->>>>>>> 062e4231
+			if( !expand_brackets( parser, wcsdup(next.c_str()), flags, *out ))
 			{
 				return EXPAND_ERROR;
 			}
@@ -2361,11 +2324,7 @@
 										&end,
 										1 ) != 0 )
 		{
-<<<<<<< HEAD
 			parser.error( CMDSUBST_ERROR, -1, L"Command substitutions not allowed" );
-=======
-			error( CMDSUBST_ERROR, 1, L"Command substitutions not allowed" );
->>>>>>> 062e4231
 			free( str );
 			al_destroy( &list1 );
 			al_destroy( &list2 );
@@ -2443,11 +2402,7 @@
 				continue;				
 			}	
 
-<<<<<<< HEAD
 			if( !expand_brackets( parser, next, flags, out ))
-=======
-			if( !expand_brackets( next, flags, *out ))
->>>>>>> 062e4231
 			{
 				al_destroy( in );
 				al_destroy( out );
